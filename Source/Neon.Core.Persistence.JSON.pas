--- conflicted
+++ resolved
@@ -1123,12 +1123,8 @@
       begin
         case LDataSet.Fields[LItemIntex].DataType of
           ftDataSet:  JSONToDataSet(LJSONField, (LDataSet.Fields[LItemIntex] as TDataSetField).NestedDataSet);
-<<<<<<< HEAD
-          ftBlob: TDataSetUtils.Base64ToBlobField(LJSONField.Value, LDataSet.Fields[LItemIntex] as TBlobField);
+          ftBlob: TDataSetUtils.Base64ToBlobField(LJSONField.Value, LDataSet.Fields[LItemIntex] as TBlobField);       
         else
-=======
-          else
->>>>>>> 92507d7c
           begin
             { TODO -opaolo -c : Be more specific (field and json type) 27/04/2017 17:16:09 }
             LDataSet.FieldByName(LName).AsString := LJSONField.Value;
